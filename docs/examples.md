# Examples

Below we show some examples of customization options when using `eurocropsml`.
It is recommended to read the introductory {doc}`starting` section of our documentation first.

## Customizing the download directory

<<<<<<< HEAD
By default, the `eurocropsml-cli` will download data into a local directory named `data` as specified in the {gitref}`eurocropsml/settings.py`.
=======
By default the `eurocropsml-cli` will download data into a local directory named `data` as specified in the global settings file `eurocropsml/settings.py`.
>>>>>>> e5f94d49
This configured directory path is **relative** to the `eurocropsml` package installation directory.
This works well, if you obtained `eurocropsml` by cloning the git repository for local development.
But it might not be the desired behavior if you installed `eurocropsml` via `pip` as a dependency in another project.
In this case the relative data paths would become something like `.../lib/python3.10/site-packages/eurocropsml/...`, e.g., within a virtual environment, which is most likely not the place where you would want to store data. 

The data downloading directory can easily be customized, by overwriting the configuration value via setting an environment variable used by the CLI.
The relevant environment variable for the data directory is `EUROCROPS_DATA_DIR` and should be set as an absolute path if you want to make it independent of the package installation directory.

```console
$ export EUROCROPS_DATA_DIR=<absolute-path-to-data-directory>

$ eurocropsml-cli datasets eurocrops download
```

## Customizing additional directories

There are three environment variables that can set custom directory paths for the `eurocropsml-cli`.

 `EUROCROPS_CONFIG_DIR` 
 : Sets the directory where the CLI looks for YAML configurations (default `eurocropsml/configs`).

 `EUROCROPS_DATA_DIR` 
 : Sets the directory where preprocessed and downloaded data is stored (see above) (default `data`).

 `EUROCROPS_ACQUISITION_DIR`
 : Sets the directory where intermediate data is stored during data acquisition and raw data processing (default `acquisition`).

## Obtaining data for different countries

The ready-to-use EuroCropsML dataset provides preprocessed data for Estonia, Latvia, and Portugal.
Using the `eurocropsml` package and `eurocropsml-cli` you can use the same processing-pipeline steps also to obtain analogously preprocessed data for other countries. In order to do so, the please make sure to download and unzip the necessary [meta](https://ec.europa.eu/eurostat/de/web/gisco/geodata/reference-data/administrative-units-statistical-units/nuts) and [vector data](https://zenodo.org/records/10118572) to into your `EUROCROPS_DATA_DIR` directory:
```console
└── data/
    ├── meta_data/
    │   └── NUTS/
    │       ├── NUTS_RG_01M_2021_3035
    │       ├── NUTS_RG_01M_2021_3857
    │       └── NUTS_RG_01M_2021_4326
    └── vector_data/
        └── country_folder_from_zenodo
```


The `eurocropsml-cli` will, by default, assume that the Sentinel-2 data is located inside a directory called `/eodata`. However, if the directory where the Sentinel-2 is stored is named differently, the `eodata_dir` argument can be utilized in order to change the parent folder of the `.SAFE`-filepaths returned by the EOLab Finder.

```console
$ eurocropsml-cli acquisition eurocrops get-data +cfg.eodata_dir="personal_eodata_dir"
```<|MERGE_RESOLUTION|>--- conflicted
+++ resolved
@@ -4,12 +4,7 @@
 It is recommended to read the introductory {doc}`starting` section of our documentation first.
 
 ## Customizing the download directory
-
-<<<<<<< HEAD
-By default, the `eurocropsml-cli` will download data into a local directory named `data` as specified in the {gitref}`eurocropsml/settings.py`.
-=======
 By default the `eurocropsml-cli` will download data into a local directory named `data` as specified in the global settings file `eurocropsml/settings.py`.
->>>>>>> e5f94d49
 This configured directory path is **relative** to the `eurocropsml` package installation directory.
 This works well, if you obtained `eurocropsml` by cloning the git repository for local development.
 But it might not be the desired behavior if you installed `eurocropsml` via `pip` as a dependency in another project.
