--- conflicted
+++ resolved
@@ -48,61 +48,15 @@
     polygon_df = polygon_df.reset_index(drop=True)
 
     for b, band_path in enumerate(tilepaths):
-<<<<<<< HEAD
-        try:
-            with rasterio.open(band_path, "r") as raster_tile:
-                if b == 0:
-                    if satellite == "S2" and polygon_df.crs.srs != raster_tile.crs:
-                        # transforming shapefile into CRS of raster tile
-                        polygon_df = polygon_df.to_crs(raster_tile.crs)
-                    elif satellite == "S1":
-                        gcps, gcps_crs = raster_tile.get_gcps()
-
-                        if polygon_df.crs.srs != gcps_crs.to_string():
-                            polygon_df = polygon_df.to_crs(gcps_crs.to_string())
-
-                        transform = rasterio.transform.from_gcps(gcps)
-
-                        inv_transform = ~transform  # Invert the affine transformation matrix
-
-                        polygon_df["geometry"] = polygon_df["geometry"].apply(
-                            lambda poly, i_trans=inv_transform: _transform_polygon(poly, i_trans)
-                        )
-
-                        calibration_data = _open_calibration_dataset(
-                            Path(band_path).parent.parent, bands[b]
-                        )
-                        sigma_nought = calibration_data.data_vars["sigmaNought"]
-
-                        if denoise:
-                            noise_data = _open_noise_dataset(
-                                Path(band_path).parent.parent, bands[b]
-                            )
-                            noise_vector = noise_data.data_vars["noiseRangeLut"]
-
-                # clipping geometry out of raster tile and saving in dictionary
-                polygon_df.apply(
-                    lambda row, sigma_nought=sigma_nought, noise_vector=noise_vector: _process_row(
-                        row, raster_tile, parcels_dict, parcel_id_name, sigma_nought, noise_vector
-                    ),
-                    axis=1,
-                )
-        except FileNotFoundError:
-            raise FileNotFoundError(
-                f"{band_path} could not be found. Please make sure it is "
-                "present, delete all clipped files and rerun the whole "
-                "clipping process."
-=======
         with rasterio.open(band_path, "r") as raster_tile:
-            if b == 0 and polygon_df.crs.srs != raster_tile.crs.data["init"]:
+            if b == 0 and polygon_df.crs.srs != raster_tile.crs:
                 # transforming shapefile into CRS of raster tile
-                polygon_df = polygon_df.to_crs(raster_tile.crs.data["init"])
+                polygon_df = polygon_df.to_crs(raster_tile.crs)
 
             # clippping geometry out of raster tile and saving in dictionary
             polygon_df.apply(
                 lambda row: _process_row(row, raster_tile, parcels_dict, parcel_id_name),
                 axis=1,
->>>>>>> ef3ffedb
             )
 
     parcels_df = pd.DataFrame(list(parcels_dict.items()), columns=[parcel_id_name, product_date])
