--- conflicted
+++ resolved
@@ -117,7 +117,6 @@
     logger.info("Saved final clipped file.")
 
 
-<<<<<<< HEAD
 def _get_options_from_field(url: str, field_id: str) -> bs4.element.ResultSet:
     response = requests.get(url)
     response.raise_for_status()
@@ -266,7 +265,6 @@
                 f"Only {file_count} files could be downloaded. Please check which ones are"
                 " missing and download the remaining ones manually from {url}."
             )
-=======
 def _get_dict_value_by_name(
     attributes_list: list[dict[str, Any]], attribute: str
 ) -> str | float | None:
@@ -280,5 +278,4 @@
 
 
 def _load_pkg(file: Path) -> pd.DataFrame:
-    return pd.read_pickle(file)
->>>>>>> 87714808
+    return pd.read_pickle(file)