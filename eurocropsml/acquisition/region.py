"""Adding NUTS region information to dataset."""

import logging
import sys
from pathlib import Path
from typing import cast

import geopandas as gpd
import pandas as pd
import pyogrio

from eurocropsml.acquisition.config import CollectorConfig
from eurocropsml.acquisition.utils import _nuts_region_downloader

logger = logging.getLogger(__name__)


def add_nuts_regions(
    config: CollectorConfig,
    raw_data_dir: Path,
    output_dir: Path,
    shape_dir: Path,
    nuts_dir: Path,
    final_output_dir: Path,
) -> None:
    """Get NUTS regions for parcels.

    Args:
        config: Country-specific configuration for acquiring EuroCrops reflectance data.
        raw_data_dir: Directory where raw data that is independent of the satellite
            is stored. This concerns the labels and geometries.
        output_dir: Directory path where intermediate results will be stored.
        shape_dir: File path of EuroCrops shapefile.
        nuts_dir: Directory where NUTS-region shapefiles are stored.
        final_output_dir: Directory where the final DataFrame will be stored.
            This depends on the satellite.

    Raises:
        ValueError: If NUTS-files are not available.

    """
    url: str = (
        "https://ec.europa.eu/eurostat/de/web/gisco/geodata/"
        "statistical-units/territorial-units-statistics"
    )

<<<<<<< HEAD
    for month in range(config.months[0], config.months[1] + 1):
=======
    label_dir = raw_data_dir.joinpath("labels")
    geom_dir = raw_data_dir.joinpath("geometries")
>>>>>>> 1040f598

        label_dir = final_output_dir.joinpath(f"{month}", "labels")
        geom_dir = final_output_dir.joinpath(f"{month}", "geometries")

        if not (
            label_dir.joinpath(f"{config.country}_labels.parquet").exists()
            and final_output_dir.joinpath(f"{month}", f"{config.country}.parquet").exists()
            and geom_dir.joinpath(f"{config.country}.geojson").exists()
        ):
            shapefile: gpd.GeoDataFrame = pyogrio.read_dataframe(shape_dir)

            # fix invalid geometries
            shapefile["geometry"] = shapefile["geometry"].buffer(0)

            crs: str = str(shapefile.crs).split(":")[-1]

            # get nuts regions
            nuts_region_filename = f"NUTS_RG_01M_{config.year}_{crs}.geojson"
            nuts_regions_file = nuts_dir.joinpath(nuts_region_filename)

            if not nuts_dir.exists() or len(list((nuts_dir.iterdir()))) < 3:
                nuts_dir.mkdir(exist_ok=True, parents=True)
                _nuts_region_downloader(
                    url, nuts_dir, crs, config.year, [file.name for file in nuts_dir.iterdir()]
                )

            if len(list((nuts_dir.iterdir()))) == 0:
                logger.info(
                    "There are no NUTS region files available."
                    f" Please download them manually from {url}."
                )
                sys.exit()
            try:
                nuts: gpd.GeoDataFrame = pyogrio.read_dataframe(nuts_regions_file)

            except Exception:
                available_crs: list[str] = []
                for file in nuts_dir.iterdir():
                    available_crs.append(file.stem.split("_")[-1])
                crs = available_crs[0]
                shapefile = shapefile.to_crs(crs)
                nuts_region_filename = f"NUTS_RG_01M_{config.year}_{crs}.geojson"
                nuts_regions_file = nuts_dir.joinpath(nuts_region_filename)

                nuts = pyogrio.read_dataframe(nuts_regions_file)

            nuts_df = nuts[nuts["CNTR_CODE"] == config.country_code]

            parcel_id_name: str = cast(str, config.parcel_id_name)

            cols_shapefile = [parcel_id_name, "geometry", "EC_hcat_n", "EC_hcat_c", "nuts1"]

            for nuts_level in [1, 2, 3]:
                nuts_filtered = nuts_df[nuts_df["LEVL_CODE"] == nuts_level]
                # we use intersect instead of within
                # since some parcels are at the border of two regions
                shapefile = gpd.sjoin(shapefile, nuts_filtered, how="left", predicate="intersects")
                no_intersections = shapefile[shapefile.index_right.isna()]
                no_intersections = no_intersections.to_crs("EPSG:3857")
                nuts_proj = nuts_filtered.to_crs("EPSG:3857")
                for idx, row in no_intersections.iterrows():
                    point = row["geometry"]
                    closest_geom_idx = nuts_proj.geometry.distance(point).idxmin()
                    shapefile.at[idx, "index_right"] = closest_geom_idx
                    shapefile.at[idx, "NUTS_ID"] = nuts_proj.at[closest_geom_idx, "NUTS_ID"]
                multiple_intersections = shapefile[
                    shapefile.duplicated(subset=parcel_id_name, keep=False)
                ]

                # Keep only the row with the largest intersection for each duplicated parcel_id
                if not multiple_intersections.empty:
                    biggest_intersection = multiple_intersections.sort_values(
                        "index_right"
                    ).drop_duplicates(subset=parcel_id_name, keep="last")
                    shapefile = shapefile[
                        ~shapefile[parcel_id_name].isin(multiple_intersections[parcel_id_name])
                    ]
                    shapefile = pd.concat([shapefile, biggest_intersection], ignore_index=True)
                shapefile = shapefile.rename(columns={"NUTS_ID": f"nuts{nuts_level}"})
                shapefile = shapefile[cols_shapefile]
                cols_shapefile = cols_shapefile + [f"nuts{nuts_level+1}"]

            # add nuts region to final reflectance dataframe
            full_df: pd.DataFrame = pd.read_parquet(
                output_dir.joinpath("clipper", f"{month}", "clipped", "clipped.parquet")
            )

            full_df.columns = [full_df.columns[0]] + [
                pd.to_datetime(col).strftime("%Y-%m-%d") for col in full_df.columns[1:]
            ]

            shapefile[parcel_id_name] = shapefile[parcel_id_name].astype(int)
            joined_final = pd.merge(full_df, shapefile, on=parcel_id_name, how="left")

            # reorder columns
            cols = joined_final.columns.tolist()
            # Sort columns by date
            cols_dates = pd.to_datetime(cols[1:-6])
            cols_dates = sorted(cols_dates)
            dates_strings = [dt.strftime("%Y-%m-%d") for dt in cols_dates]

<<<<<<< HEAD
            cols = [parcel_id_name] + cols[-6:] + dates_strings
            joined_final = joined_final[cols]

            joined_final = joined_final.rename(columns={f"{parcel_id_name}": "parcel_id"})

            classes_df = joined_final[["parcel_id", "EC_hcat_c", "EC_hcat_n"]]
            geometry_df = joined_final[["parcel_id", "geometry"]]
            geometry_df = gpd.GeoDataFrame(geometry_df, geometry=geometry_df["geometry"])
            joined_final = joined_final.drop(columns="geometry", axis=1)

            # Replace list of nan with None and convert floats to integers
            joined_final[dates_strings] = joined_final[dates_strings].apply(
                lambda col: col.apply(
                    lambda x: (None if x is not None and all(pd.isna(val) for val in x) else x)
                )
            )
            joined_final[dates_strings] = joined_final[dates_strings].apply(
                lambda col: col.apply(lambda x: [int(val) for val in x] if x is not None else x)
            )
=======
            # Keep only the row with the largest intersection for each duplicated parcel_id
            if not multiple_intersections.empty:
                biggest_intersection = multiple_intersections.sort_values(
                    "index_right"
                ).drop_duplicates(subset=parcel_id_name, keep="last")
                shapefile = shapefile[
                    ~shapefile[parcel_id_name].isin(multiple_intersections[parcel_id_name])
                ]
                shapefile = pd.concat([shapefile, biggest_intersection], ignore_index=True)
            shapefile = shapefile.rename(columns={"NUTS_ID": f"nuts{nuts_level}"})
            shapefile = shapefile[cols_shapefile]
            cols_shapefile = cols_shapefile + [f"nuts{nuts_level+1}"]

        # add nuts region to final reflectance dataframe
        full_df: pd.DataFrame = pd.read_parquet(output_dir.joinpath("clipper", "clipped.parquet"))

        shapefile[parcel_id_name] = shapefile[parcel_id_name].astype(int)
        joined_final = pd.merge(full_df, shapefile, on=parcel_id_name, how="left")

        # reorder columns
        cols = joined_final.columns.tolist()
        # Sort columns by date
        cols_dates = pd.to_datetime(cols[1:-6])
        cols_dates = sorted(cols_dates)
        dates_strings = [dt.strftime("%Y-%m-%d") for dt in cols_dates]

        cols = [parcel_id_name] + cols[-6:] + dates_strings
        joined_final = joined_final[cols]

        joined_final = joined_final.rename(columns={f"{parcel_id_name}": "parcel_id"})

        shapefile = shapefile.rename(columns={f"{parcel_id_name}": "parcel_id"})

        classes_df = shapefile[["parcel_id", "EC_hcat_c", "EC_hcat_n"]]
        geometry_df = shapefile[["parcel_id", "geometry"]]
        joined_final = joined_final.drop(columns="geometry", axis=1)

        # Replace list of nan with None
        joined_final[dates_strings] = joined_final[dates_strings].apply(
            lambda col: col.apply(
                lambda x: (None if x is not None and all(pd.isna(val) for val in x) else x)
            )
        )
>>>>>>> 1040f598

            label_dir.mkdir(exist_ok=True, parents=True)
            geom_dir.mkdir(exist_ok=True, parents=True)

            classes_df.to_parquet(
                label_dir.joinpath(f"{config.ec_filename}_{config.year}_labels.parquet"),
                index=False,
            )

            joined_final.to_parquet(
                final_output_dir.joinpath(
                    f"{month}", f"{config.ec_filename}_{config.year}.parquet"
                ),
                index=False,
            )

        geometry_df.to_file(
            geom_dir.joinpath(f"{config.ec_filename}_{config.year}.geojson"),
            driver="GeoJSON",
        )

    else:
        logger.info(
            "Raw_data files already exists. Please delete them if you want to recreate them."
        )<|MERGE_RESOLUTION|>--- conflicted
+++ resolved
@@ -8,6 +8,7 @@
 import geopandas as gpd
 import pandas as pd
 import pyogrio
+from tqdm import tqdm
 
 from eurocropsml.acquisition.config import CollectorConfig
 from eurocropsml.acquisition.utils import _nuts_region_downloader
@@ -44,104 +45,115 @@
         "statistical-units/territorial-units-statistics"
     )
 
-<<<<<<< HEAD
-    for month in range(config.months[0], config.months[1] + 1):
-=======
-    label_dir = raw_data_dir.joinpath("labels")
-    geom_dir = raw_data_dir.joinpath("geometries")
->>>>>>> 1040f598
+    shapefile: gpd.GeoDataFrame = pyogrio.read_dataframe(shape_dir)
 
-        label_dir = final_output_dir.joinpath(f"{month}", "labels")
-        geom_dir = final_output_dir.joinpath(f"{month}", "geometries")
+    # fix invalid geometries
+    shapefile["geometry"] = shapefile["geometry"].buffer(0)
 
-        if not (
-            label_dir.joinpath(f"{config.country}_labels.parquet").exists()
-            and final_output_dir.joinpath(f"{month}", f"{config.country}.parquet").exists()
-            and geom_dir.joinpath(f"{config.country}.geojson").exists()
-        ):
-            shapefile: gpd.GeoDataFrame = pyogrio.read_dataframe(shape_dir)
+    crs: str = str(shapefile.crs).split(":")[-1]
 
-            # fix invalid geometries
-            shapefile["geometry"] = shapefile["geometry"].buffer(0)
+    # get nuts regions
+    nuts_region_filename = f"NUTS_RG_01M_{config.year}_{crs}.geojson"
+    nuts_regions_file = nuts_dir.joinpath(nuts_region_filename)
 
-            crs: str = str(shapefile.crs).split(":")[-1]
+    if not nuts_dir.exists() or len(list((nuts_dir.iterdir()))) < 3:
+        nuts_dir.mkdir(exist_ok=True, parents=True)
+        _nuts_region_downloader(
+            url, nuts_dir, crs, config.year, [file.name for file in nuts_dir.iterdir()]
+        )
 
-            # get nuts regions
-            nuts_region_filename = f"NUTS_RG_01M_{config.year}_{crs}.geojson"
-            nuts_regions_file = nuts_dir.joinpath(nuts_region_filename)
+    if len(list((nuts_dir.iterdir()))) == 0:
+        logger.info(
+            "There are no NUTS region files available."
+            f" Please download them manually from {url}."
+        )
+        sys.exit()
+    try:
+        nuts: gpd.GeoDataFrame = pyogrio.read_dataframe(nuts_regions_file)
 
-            if not nuts_dir.exists() or len(list((nuts_dir.iterdir()))) < 3:
-                nuts_dir.mkdir(exist_ok=True, parents=True)
-                _nuts_region_downloader(
-                    url, nuts_dir, crs, config.year, [file.name for file in nuts_dir.iterdir()]
-                )
+    except Exception:
+        available_crs: list[str] = []
+        for file in nuts_dir.iterdir():
+            available_crs.append(file.stem.split("_")[-1])
+        crs = available_crs[0]
+        shapefile = shapefile.to_crs(crs)
+        nuts_region_filename = f"NUTS_RG_01M_{config.year}_{crs}.geojson"
+        nuts_regions_file = nuts_dir.joinpath(nuts_region_filename)
 
-            if len(list((nuts_dir.iterdir()))) == 0:
-                logger.info(
-                    "There are no NUTS region files available."
-                    f" Please download them manually from {url}."
-                )
-                sys.exit()
-            try:
-                nuts: gpd.GeoDataFrame = pyogrio.read_dataframe(nuts_regions_file)
+        nuts = pyogrio.read_dataframe(nuts_regions_file)
 
-            except Exception:
-                available_crs: list[str] = []
-                for file in nuts_dir.iterdir():
-                    available_crs.append(file.stem.split("_")[-1])
-                crs = available_crs[0]
-                shapefile = shapefile.to_crs(crs)
-                nuts_region_filename = f"NUTS_RG_01M_{config.year}_{crs}.geojson"
-                nuts_regions_file = nuts_dir.joinpath(nuts_region_filename)
+    nuts_df = nuts[nuts["CNTR_CODE"] == config.country_code]
 
-                nuts = pyogrio.read_dataframe(nuts_regions_file)
+    parcel_id_name: str = cast(str, config.parcel_id_name)
 
-            nuts_df = nuts[nuts["CNTR_CODE"] == config.country_code]
+    cols_shapefile = [parcel_id_name, "geometry", "EC_hcat_n", "EC_hcat_c", "nuts1"]
 
-            parcel_id_name: str = cast(str, config.parcel_id_name)
+    for nuts_level in [1, 2, 3]:
+        nuts_filtered = nuts_df[nuts_df["LEVL_CODE"] == nuts_level]
+        # we use intersect instead of within
+        # since some parcels are at the border of two regions
+        shapefile = gpd.sjoin(shapefile, nuts_filtered, how="left", predicate="intersects")
+        no_intersections = shapefile[shapefile.index_right.isna()]
+        no_intersections = no_intersections.to_crs("EPSG:3857")
+        nuts_proj = nuts_filtered.to_crs("EPSG:3857")
+        for idx, row in no_intersections.iterrows():
+            point = row["geometry"]
+            closest_geom_idx = nuts_proj.geometry.distance(point).idxmin()
+            shapefile.at[idx, "index_right"] = closest_geom_idx
+            shapefile.at[idx, "NUTS_ID"] = nuts_proj.at[closest_geom_idx, "NUTS_ID"]
+        multiple_intersections = shapefile[shapefile.duplicated(subset=parcel_id_name, keep=False)]
 
-            cols_shapefile = [parcel_id_name, "geometry", "EC_hcat_n", "EC_hcat_c", "nuts1"]
+        # Keep only the row with the largest intersection for each duplicated parcel_id
+        if not multiple_intersections.empty:
+            biggest_intersection = multiple_intersections.sort_values(
+                "index_right"
+            ).drop_duplicates(subset=parcel_id_name, keep="last")
+            shapefile = shapefile[
+                ~shapefile[parcel_id_name].isin(multiple_intersections[parcel_id_name])
+            ]
+            shapefile = pd.concat([shapefile, biggest_intersection], ignore_index=True)
+        shapefile = shapefile.rename(columns={"NUTS_ID": f"nuts{nuts_level}"})
+        shapefile = shapefile[cols_shapefile]
+        shapefile[parcel_id_name] = shapefile[parcel_id_name].astype(int)
+        cols_shapefile = cols_shapefile + [f"nuts{nuts_level+1}"]
 
-            for nuts_level in [1, 2, 3]:
-                nuts_filtered = nuts_df[nuts_df["LEVL_CODE"] == nuts_level]
-                # we use intersect instead of within
-                # since some parcels are at the border of two regions
-                shapefile = gpd.sjoin(shapefile, nuts_filtered, how="left", predicate="intersects")
-                no_intersections = shapefile[shapefile.index_right.isna()]
-                no_intersections = no_intersections.to_crs("EPSG:3857")
-                nuts_proj = nuts_filtered.to_crs("EPSG:3857")
-                for idx, row in no_intersections.iterrows():
-                    point = row["geometry"]
-                    closest_geom_idx = nuts_proj.geometry.distance(point).idxmin()
-                    shapefile.at[idx, "index_right"] = closest_geom_idx
-                    shapefile.at[idx, "NUTS_ID"] = nuts_proj.at[closest_geom_idx, "NUTS_ID"]
-                multiple_intersections = shapefile[
-                    shapefile.duplicated(subset=parcel_id_name, keep=False)
-                ]
+        label_dir = raw_data_dir.joinpath("labels")
+        geom_dir = raw_data_dir.joinpath("geometries")
 
-                # Keep only the row with the largest intersection for each duplicated parcel_id
-                if not multiple_intersections.empty:
-                    biggest_intersection = multiple_intersections.sort_values(
-                        "index_right"
-                    ).drop_duplicates(subset=parcel_id_name, keep="last")
-                    shapefile = shapefile[
-                        ~shapefile[parcel_id_name].isin(multiple_intersections[parcel_id_name])
-                    ]
-                    shapefile = pd.concat([shapefile, biggest_intersection], ignore_index=True)
-                shapefile = shapefile.rename(columns={"NUTS_ID": f"nuts{nuts_level}"})
-                shapefile = shapefile[cols_shapefile]
-                cols_shapefile = cols_shapefile + [f"nuts{nuts_level+1}"]
+        label_dir.mkdir(exist_ok=True, parents=True)
+        geom_dir.mkdir(exist_ok=True, parents=True)
 
+        classes_df = shapefile[[f"{parcel_id_name}", "EC_hcat_c", "EC_hcat_n"]]
+        geometry_df = shapefile[[f"{parcel_id_name}", "geometry"]]
+
+        classes_df = classes_df.rename(columns={f"{parcel_id_name}": "parcel_id"})
+        geometry_df = geometry_df.rename(columns={f"{parcel_id_name}": "parcel_id"})
+
+        classes_df.to_parquet(
+            label_dir.joinpath(f"{config.ec_filename}_{config.year}_labels.parquet"),
+            index=False,
+        )
+
+        geometry_df.to_file(
+            geom_dir.joinpath(f"{config.ec_filename}_{config.year}.geojson"),
+            driver="GeoJSON",
+        )
+
+    for month in tqdm(
+        range(config.months[0], config.months[1] + 1), desc="Adding NUTS regions to data..."
+    ):
+        month_dir: Path = final_output_dir.joinpath(f"{month}")
+        if not month_dir.joinpath(f"{config.ec_filename}_{config.year}.parquet").exists():
+            month_dir.mkdir(exist_ok=True, parents=True)
             # add nuts region to final reflectance dataframe
             full_df: pd.DataFrame = pd.read_parquet(
-                output_dir.joinpath("clipper", f"{month}", "clipped", "clipped.parquet")
+                output_dir.joinpath("clipper", f"{month}", "clipped.parquet")
             )
 
             full_df.columns = [full_df.columns[0]] + [
                 pd.to_datetime(col).strftime("%Y-%m-%d") for col in full_df.columns[1:]
             ]
 
-            shapefile[parcel_id_name] = shapefile[parcel_id_name].astype(int)
             joined_final = pd.merge(full_df, shapefile, on=parcel_id_name, how="left")
 
             # reorder columns
@@ -151,91 +163,29 @@
             cols_dates = sorted(cols_dates)
             dates_strings = [dt.strftime("%Y-%m-%d") for dt in cols_dates]
 
-<<<<<<< HEAD
             cols = [parcel_id_name] + cols[-6:] + dates_strings
             joined_final = joined_final[cols]
 
             joined_final = joined_final.rename(columns={f"{parcel_id_name}": "parcel_id"})
 
-            classes_df = joined_final[["parcel_id", "EC_hcat_c", "EC_hcat_n"]]
-            geometry_df = joined_final[["parcel_id", "geometry"]]
-            geometry_df = gpd.GeoDataFrame(geometry_df, geometry=geometry_df["geometry"])
             joined_final = joined_final.drop(columns="geometry", axis=1)
 
-            # Replace list of nan with None and convert floats to integers
+            # Replace list of nan with None
             joined_final[dates_strings] = joined_final[dates_strings].apply(
                 lambda col: col.apply(
-                    lambda x: (None if x is not None and all(pd.isna(val) for val in x) else x)
+                    lambda x: (
+                        None
+                        if (x is None or (isinstance(x, float) and pd.isna(x)))
+                        or (isinstance(x, list) and all(pd.isna(val) for val in x))
+                        else x
+                    )
                 )
-            )
-            joined_final[dates_strings] = joined_final[dates_strings].apply(
-                lambda col: col.apply(lambda x: [int(val) for val in x] if x is not None else x)
-            )
-=======
-            # Keep only the row with the largest intersection for each duplicated parcel_id
-            if not multiple_intersections.empty:
-                biggest_intersection = multiple_intersections.sort_values(
-                    "index_right"
-                ).drop_duplicates(subset=parcel_id_name, keep="last")
-                shapefile = shapefile[
-                    ~shapefile[parcel_id_name].isin(multiple_intersections[parcel_id_name])
-                ]
-                shapefile = pd.concat([shapefile, biggest_intersection], ignore_index=True)
-            shapefile = shapefile.rename(columns={"NUTS_ID": f"nuts{nuts_level}"})
-            shapefile = shapefile[cols_shapefile]
-            cols_shapefile = cols_shapefile + [f"nuts{nuts_level+1}"]
-
-        # add nuts region to final reflectance dataframe
-        full_df: pd.DataFrame = pd.read_parquet(output_dir.joinpath("clipper", "clipped.parquet"))
-
-        shapefile[parcel_id_name] = shapefile[parcel_id_name].astype(int)
-        joined_final = pd.merge(full_df, shapefile, on=parcel_id_name, how="left")
-
-        # reorder columns
-        cols = joined_final.columns.tolist()
-        # Sort columns by date
-        cols_dates = pd.to_datetime(cols[1:-6])
-        cols_dates = sorted(cols_dates)
-        dates_strings = [dt.strftime("%Y-%m-%d") for dt in cols_dates]
-
-        cols = [parcel_id_name] + cols[-6:] + dates_strings
-        joined_final = joined_final[cols]
-
-        joined_final = joined_final.rename(columns={f"{parcel_id_name}": "parcel_id"})
-
-        shapefile = shapefile.rename(columns={f"{parcel_id_name}": "parcel_id"})
-
-        classes_df = shapefile[["parcel_id", "EC_hcat_c", "EC_hcat_n"]]
-        geometry_df = shapefile[["parcel_id", "geometry"]]
-        joined_final = joined_final.drop(columns="geometry", axis=1)
-
-        # Replace list of nan with None
-        joined_final[dates_strings] = joined_final[dates_strings].apply(
-            lambda col: col.apply(
-                lambda x: (None if x is not None and all(pd.isna(val) for val in x) else x)
-            )
-        )
->>>>>>> 1040f598
-
-            label_dir.mkdir(exist_ok=True, parents=True)
-            geom_dir.mkdir(exist_ok=True, parents=True)
-
-            classes_df.to_parquet(
-                label_dir.joinpath(f"{config.ec_filename}_{config.year}_labels.parquet"),
-                index=False,
             )
 
             joined_final.to_parquet(
-                final_output_dir.joinpath(
-                    f"{month}", f"{config.ec_filename}_{config.year}.parquet"
-                ),
+                month_dir.joinpath(f"{config.ec_filename}_{config.year}.parquet"),
                 index=False,
             )
-
-        geometry_df.to_file(
-            geom_dir.joinpath(f"{config.ec_filename}_{config.year}.geojson"),
-            driver="GeoJSON",
-        )
 
     else:
         logger.info(
