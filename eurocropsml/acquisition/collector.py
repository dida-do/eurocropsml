--- conflicted
+++ resolved
@@ -92,12 +92,8 @@
     workers: int,
     batch_size: int = 10000,
 ) -> None:
-<<<<<<< HEAD
-    """Function to acquire Sentinel 2 tiles.
-=======
     """
     Function to acquire Sentinel tiles.
->>>>>>> 1040f598
 
     Args:
         config: Country-specific configuration for acquiring EuroCrops reflectance data.
