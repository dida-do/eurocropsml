"""Main EuroCrops dataset class."""

import logging
from functools import partial
from pathlib import Path
from typing import Literal, cast

import numpy as np
import pandas as pd
import torch
from torch.utils.data import Dataset

from eurocropsml.dataset.base import DataItem, LabelledData
from eurocropsml.dataset.config import (
    EuroCropsDatasetConfig,
    EuroCropsDatasetPreprocessConfig,
)
from eurocropsml.dataset.preprocess import find_clouds
from eurocropsml.dataset.utils import (
    MMapStore,
    _pad_missing_dates,
    _unique_dates,
    pad_seq_to_366,
)

logger = logging.getLogger(__name__)


NORMALIZING_FACTOR_S1 = 1 / 51
NORMALIZING_FACTOR_S2 = 1e-4
EPSILON = 1e-6


class EuroCropsDataset(Dataset[LabelledData]):
    """PyTorch dataset class for the EuroCropsML dataset.

    Args:
        file_dict: Dictionary of file paths (one file per parcel/time series) for each satellite.
        encode: Encoding used to encode the classes into integers.
        mmap_store: Instance of memory map store.
        config: EuroCropsDatasetConfig instance.
        pad_seq_to_366: If sequence should be padded to 366 days
            This is only used for TIML with an encoder.
        padding_value: Padding value used for padding data sequences.
    """

    def __init__(
        self,
        file_dict: dict[str, list[Path]],
        encode: dict[int, int],
        mmap_store: MMapStore,
        config: EuroCropsDatasetConfig,
        preprocess_config: EuroCropsDatasetPreprocessConfig,
        pad_seq_to_366: bool = False,
        padding_value: float = 0.0,
    ) -> None:
        super().__init__()

        self.file_dict = file_dict
        self.mmap_store = mmap_store

        self.encode = encode
        self.config = config
        self.preprocess_config = preprocess_config
        self.pad_seq_to_366 = pad_seq_to_366
        self.padding_value = padding_value

        if self.config.normalize is False:
            logger.warning(
                "You have removed deactivate the default normalization. "
                "This requires custom modification of sequence padding."
            )

        if "S2" in self.config.satellite:
            band_names = cast(list[str], self.config.s2_bands)

            if self.config.remove_s2_bands is not None:
                self.keep_band_idxs: list[int] | None = []
                self.s2_data_bands: list[str] | None = []
                for band_idx, band in enumerate(band_names):
                    if band not in self.config.remove_s2_bands:
                        self.keep_band_idxs.append(band_idx)
                        self.s2_data_bands.append(band)
            else:
                self.keep_band_idxs = None
                self.s2_data_bands = band_names
        else:
            self.keep_band_idxs = None
            self.s2_data_bands = None
        if "S1" in self.config.satellite:
            self.s1_data_bands: list[str] | None = self.config.s1_bands
        else:
            self.s1_data_bands = None

    @staticmethod
    def _format_dates(
        preprocess_config: EuroCropsDatasetPreprocessConfig,
        s2_data_bands: list[str] | None,
        date_type: Literal["day", "month"],
        arrays_dict: dict[str, dict[str, np.ndarray]],
    ) -> dict[str, dict[str, np.ndarray]]:

        match date_type:
            case "day":
                # "-1" because days of the year should start at 0 for pos_encoding
                for satellite, dates in arrays_dict["dates"].items():
                    arrays_dict["dates"][satellite] = (
                        pd.to_datetime(dates).day_of_year.to_numpy() - 1
                    )
            case "month":
<<<<<<< HEAD
                dates_month = pd.to_datetime(dates).month.to_numpy() - 1
                unique, unique_indices, unique_counts = np.unique(
                    dates_month, return_index=True, return_counts=True
                )
                month_data = np.zeros((12, *data.shape[1:]))
                for month, count, idx in zip(unique, unique_counts, unique_indices):
                    if count == 1:
                        month_data[month] = data[idx]
                    else:
                        try:
                            cloud_probs = np.apply_along_axis(
                                partial(
                                    find_clouds,
                                    band4_idx=EUROCROPS_S2BANDS.index("B4"),
                                    preprocess_config=preprocess_config,
                                ),
                                1,
                                data[idx : idx + count],
                            )
                        except ValueError as err:
                            raise ValueError(
                                "Band 4 cannot be excluded if date_type is 'months'"
                            ) from err
                        month_data[month] = data[idx + np.argmin(cloud_probs)]
                arrays_dict["data"], arrays_dict["dates"] = month_data, np.arange(12)
=======
                for satellite, data in arrays_dict["data"].items():
                    dates = arrays_dict["dates"][satellite]
                    dates_month = pd.to_datetime(dates).month.to_numpy() - 1
                    unique, unique_indices, unique_counts = np.unique(
                        dates_month, return_index=True, return_counts=True
                    )
                    month_data = np.zeros((12, *data.shape[1:]))
                    for month, count, idx in zip(unique, unique_counts, unique_indices):
                        if count == 1:
                            month_data[month] = data[idx]
                        elif satellite == "S2":
                            s2_data_bands = cast(list[str], s2_data_bands)
                            try:
                                cloud_probs = np.apply_along_axis(
                                    partial(
                                        find_clouds,
                                        band4_idx=s2_data_bands.index("04"),
                                        preprocess_config=preprocess_config,
                                    ),
                                    1,
                                    data[idx : idx + count],
                                )
                            except ValueError:
                                raise ValueError(
                                    "Band 4 cannot be excluded if date_type is 'months'"
                                )
                            month_data[month] = data[idx + np.argmin(cloud_probs)]
                    arrays_dict["data"][satellite] = month_data
                    arrays_dict["dates"][satellite] = np.arange(12)
>>>>>>> 1040f598
        return arrays_dict

    def __getitem__(
        self,
        idx: int,
    ) -> LabelledData:
        f = {key: paths[idx] for key, paths in self.file_dict.items()}

        arrays_dict = self.mmap_store[f]

        arrays_dict = self._format_dates(
            self.preprocess_config,
            self.s2_data_bands,
            self.config.date_type,
            arrays_dict,
        )

        np_data_dict = arrays_dict.pop("data")
        if self.keep_band_idxs is not None:
            np_data_dict["S2"] = np_data_dict["S2"][:, self.keep_band_idxs]

        meta_data: dict[str, dict[str, torch.Tensor] | torch.Tensor] = {
            array_name: {key: torch.tensor(np_array) for key, np_array in meta_array.items()}
            for array_name, meta_array in arrays_dict.items()
        }
        # center is always the same, replace by first value
        meta_data["center"] = cast(torch.Tensor, next(iter(meta_data["center"].values())))

        # normalization and scaling to (0,1]
        if self.config.normalize:
            if "S1" in np_data_dict:
                # range before normalization and scaling: [-50.0,1.0]
                normalized_s1 = (np_data_dict["S1"] + 50) * NORMALIZING_FACTOR_S1
                np_data_dict["S1"] = normalized_s1 * (1 - EPSILON) + EPSILON
            if "S2" in np_data_dict:
                # range before normalization and scaling: [0.0, 1.0e+4]
                normalized_s2 = np_data_dict["S2"] * NORMALIZING_FACTOR_S2
                np_data_dict["S2"] = normalized_s2 * (1 - EPSILON) + EPSILON

        if self.pad_seq_to_366:
            for satellite, value_array in np_data_dict.items():
                np_data_dict[satellite] = pad_seq_to_366(
                    value_array,
                    meta_data["dates"][satellite],  # type: ignore[index]
                    self.padding_value,
                )
            meta_data["dates"] = _unique_dates(
                cast(dict[str, torch.Tensor], meta_data["dates"]), f.keys()
            )
            np_data: np.ndarray = np.hstack(list(np_data_dict.values()))

        elif len(f) == 2:  # if both S1 and S2 are used and no padding to 366 day
            all_dates: torch.Tensor = _unique_dates(
                cast(dict[str, torch.Tensor], meta_data["dates"]), f.keys()
            )
            np_data = _pad_missing_dates(
                np_data_dict,
                cast(dict[str, torch.Tensor], meta_data["dates"]),
                all_dates,
                len(self.s1_data_bands),  # type: ignore[arg-type]
                len(self.s2_data_bands),  # type: ignore[arg-type]
                self.padding_value,
            )
            meta_data["dates"] = all_dates  # only keep full range of dates
        else:
            meta_data["dates"] = _unique_dates(
                cast(dict[str, torch.Tensor], meta_data["dates"]), f.keys()
            )
            np_data = np.array(list(np_data_dict.values()))
            np_data = np.squeeze(np_data)

        tensor_data = torch.tensor(np_data, dtype=torch.float)

        # get class from any filepath
        filepath: Path = next(iter(f.values()))
        y = int(filepath.stem.split("_")[-1])

        # encode class
        y = self.encode[y]
        target = torch.tensor(y)

        return LabelledData(
            DataItem(data=tensor_data, meta_data=cast(dict[str, torch.Tensor], meta_data)), target
        )

    def __len__(self) -> int:
        return max(len(files) for files in self.file_dict.values())<|MERGE_RESOLUTION|>--- conflicted
+++ resolved
@@ -108,33 +108,6 @@
                         pd.to_datetime(dates).day_of_year.to_numpy() - 1
                     )
             case "month":
-<<<<<<< HEAD
-                dates_month = pd.to_datetime(dates).month.to_numpy() - 1
-                unique, unique_indices, unique_counts = np.unique(
-                    dates_month, return_index=True, return_counts=True
-                )
-                month_data = np.zeros((12, *data.shape[1:]))
-                for month, count, idx in zip(unique, unique_counts, unique_indices):
-                    if count == 1:
-                        month_data[month] = data[idx]
-                    else:
-                        try:
-                            cloud_probs = np.apply_along_axis(
-                                partial(
-                                    find_clouds,
-                                    band4_idx=EUROCROPS_S2BANDS.index("B4"),
-                                    preprocess_config=preprocess_config,
-                                ),
-                                1,
-                                data[idx : idx + count],
-                            )
-                        except ValueError as err:
-                            raise ValueError(
-                                "Band 4 cannot be excluded if date_type is 'months'"
-                            ) from err
-                        month_data[month] = data[idx + np.argmin(cloud_probs)]
-                arrays_dict["data"], arrays_dict["dates"] = month_data, np.arange(12)
-=======
                 for satellite, data in arrays_dict["data"].items():
                     dates = arrays_dict["dates"][satellite]
                     dates_month = pd.to_datetime(dates).month.to_numpy() - 1
@@ -164,7 +137,6 @@
                             month_data[month] = data[idx + np.argmin(cloud_probs)]
                     arrays_dict["data"][satellite] = month_data
                     arrays_dict["dates"][satellite] = np.arange(12)
->>>>>>> 1040f598
         return arrays_dict
 
     def __getitem__(
