--- conflicted
+++ resolved
@@ -301,37 +301,6 @@
         )
 
     _save_counts_to_csv(finetune_list, split_path.parents[0].joinpath("counts", "finetune"), split)
-
-
-def _pad_missing_dates(
-    data_dict: dict[str, np.ndarray],
-    dates: dict[str, torch.Tensor],
-    all_dates: torch.Tensor,
-    s1_bands_len: int = 2,
-    s2_bands_len: int = 13,
-    padding_value: float = -999.0,
-) -> np.ndarray:
-    # Combined output array for S1 and S2 bands with padding values
-    combined_data: np.ndarray = np.full(
-        (len(all_dates), s1_bands_len + s2_bands_len), padding_value
-    )
-
-    # Find insertion indices for S1 and S2 bands
-    s1_indices = np.searchsorted(all_dates, dates["S1"])
-    s2_indices = np.searchsorted(all_dates, dates["S2"])
-
-    # Insert data directly into the combined array for S1 and S2
-    combined_data[s1_indices, :s1_bands_len] = data_dict["S1"]
-    combined_data[s2_indices, s1_bands_len:] = data_dict["S2"]
-
-    return combined_data
-
-
-<<<<<<< HEAD
-def pad_seq_to_366(
-    seq: np.ndarray, dates: torch.Tensor, padding_value: float = -999.0
-) -> np.ndarray:
-=======
 
 def split_dataset_by_region(
     data_dir: Path,
@@ -435,10 +404,32 @@
     _save_to_json(split_dir.joinpath("meta", f"{split}_split.json"), meta_dict)
 
 
+def _pad_missing_dates(
+    data_dict: dict[str, np.ndarray],
+    dates: dict[str, torch.Tensor],
+    all_dates: torch.Tensor,
+    s1_bands_len: int = 2,
+    s2_bands_len: int = 13,
+    padding_value: float = -999.0,
+) -> np.ndarray:
+    # Combined output array for S1 and S2 bands with padding values
+    combined_data: np.ndarray = np.full(
+        (len(all_dates), s1_bands_len + s2_bands_len), padding_value
+    )
+
+    # Find insertion indices for S1 and S2 bands
+    s1_indices = np.searchsorted(all_dates, dates["S1"])
+    s2_indices = np.searchsorted(all_dates, dates["S2"])
+
+    # Insert data directly into the combined array for S1 and S2
+    combined_data[s1_indices, :s1_bands_len] = data_dict["S1"]
+    combined_data[s2_indices, s1_bands_len:] = data_dict["S2"]
+
+    return combined_data
+
 def pad_seq_to_366(
     seq: torch.Tensor, dates: torch.Tensor, padding_value: float = -1.0
 ) -> torch.Tensor:
->>>>>>> 99617b8b
     """Pad sequence to 366 days.
 
     Args:
@@ -453,31 +444,19 @@
 
     """
 
-<<<<<<< HEAD
-    df_data = pd.DataFrame(np.array(seq).T.tolist(), columns=dates.tolist())
-    df_dates = pd.DataFrame(columns=rg, dtype=int)
-    df_dates = pd.concat([df_dates, df_data])
-=======
     padded_seq = torch.full((366, seq.size(-1)), padding_value, dtype=seq.dtype)
->>>>>>> 99617b8b
 
     date_indices = dates.to(torch.int32)
 
-<<<<<<< HEAD
-    pad_seq: list = [df_dates[col].to_numpy() for col in rg]
-
-    return np.array(pad_seq)
+    padded_seq[date_indices] = seq
+
+    return padded_seq
 
 
 def _unique_dates(dates: dict[str, torch.Tensor], satellites: list[str]) -> torch.Tensor:
     concatenated_dates = torch.cat([dates[satellite] for satellite in satellites])
     unique_sorted_dates: torch.Tensor = torch.unique(concatenated_dates, sorted=True)
     return unique_sorted_dates
-=======
-    padded_seq[date_indices] = seq
-
-    return padded_seq
->>>>>>> 99617b8b
 
 
 class MMapMetadata:
