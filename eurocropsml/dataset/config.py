"""Handling configurations for the dataset creation."""

import logging
from pathlib import Path
from typing import Any, Literal, cast

from pydantic import BaseModel, field_validator

from eurocropsml.acquisition.config import S1_BANDS, S2_BANDS
from eurocropsml.settings import Settings

logger = logging.getLogger(__name__)


class EuroCropsDatasetPreprocessConfig(BaseModel):
    """Configuration for downloading and preprocessing EuroCrops dataset.

    Args:
        download_url: Zenodo URL do download dataset from.
        raw_data_dir: Directory where the raw EuroCropsML data is stored (from data acquisiton).
        preprocess_dir: Directory where the preprocessed data is stored.
        band4_t1: Lower threshold for band 4 for identifying cloudy pixels.
        band4_t2: Upper threshold for band 4 for identifying cloudy pixels.
        band4_prob_threshold: Probability threshold for filtering clouds that decides whether an
            observation is defined cloudy or non-cloudy.
        filter_clouds: Whether to filter clouds from Sentinel-2 time series.
        num_workers: Number of workers used during multiprocessing.
        excl_classes: Classes that should be excluded even before preprocessing.
        keep_classes: Classes to keep for preprocessing. This comes in handy if for example only
            a couple of classes are relevant. In that case, it massively speeds up the pre-
            processing.
        satellite: Preprocess Sentinel-1 or Sentinel-2.
        bands: If this is None, the default bands stated in the global variables will be used.
            These are also the ones available in the ready-to-use EuroCropsML dataset.
            If during your own data acquisition not all bands or different bands were acquired,
            please define them here.
        year: Year for which data are to be processed.

    """

    download_url: str = "https://zenodo.org/api/records/10629610/versions"
    raw_data_dir: Path
    preprocess_dir: Path
    band4_t1: float = 0.07
    band4_t2: float = 0.25
    band4_prob_threshold: float = 0.5
    filter_clouds: bool = True
    num_workers: int | None = None
    excl_classes: list[int] = []
    keep_classes: list[int] = []
    satellite: Literal["S1", "S2"] = "S2"
    bands: list[str] | None = None
    year: int = 2021

    @field_validator("raw_data_dir", "preprocess_dir")
    @classmethod
    def relative_path(cls, v: Path) -> Path:
        """Interpret relative paths w.r.t. the project root."""
        if not v.is_absolute():
            v = Settings().data_dir.joinpath(v)
        return v


class EuroCropsSplit(BaseModel):
    """Configuration for building EuroCrops splits."""

    base_name: str
    data_dir: Path
    random_seed: int
    num_samples: dict[str, str | int | list[int | str]]

    meadow_class: int | None = None

    satellite: list[Literal["S1", "S2"]] = ["S2"]

<<<<<<< HEAD
    year: int = 2021

=======
>>>>>>> 3336337b
    benchmark: bool = False

    pretrain_classes: dict[str, list[int]]
    finetune_classes: dict[str, list[int]] = {}

    pretrain_regions: list[str]
    finetune_regions: list[str] = []

    @field_validator("data_dir")
    @classmethod
    def relative_path(cls, v: Path) -> Path:
        """Interpret relative paths w.r.t. the project root."""
        if not v.is_absolute():
            v = Settings().data_dir.joinpath(v)
        return v


class EuroCropsConfig(BaseModel):
    """Main configuration for building EuroCrops splits."""

    preprocess: EuroCropsDatasetPreprocessConfig
    split: EuroCropsSplit


class EuroCropsDatasetConfig(BaseModel):
    """Configuration for the EuroCrops dataset."""

    remove_s2_bands: list[str] | None = None
    date_type: Literal["day", "month"] = "day"
    filter_clouds: bool = True
    normalize: bool = True
    satellite: list[Literal["S1", "S2"]] = ["S2"]
    s1_bands: list[str] | None = S1_BANDS
    s2_bands: list[str] | None = S2_BANDS
    year: int = 2021
    # max_samples corresponds to maximum number of samples per class for finetune training data.
    # If ["all"], all samples are used, if e.g. [1, 2, "all"], three use-cases are created where
    # number of samples per class are 1 or 2 respectively, or where all samples are used.
    max_samples: list[int | str] = ["all"]
    metrics: list[str] = ["Acc"]

    split: Literal["class", "regionclass", "region"]

    total_num_channels: int = 0

    def __init__(self, **data: Any):
        super().__init__(**data)
        self.post_init()

    def post_init(self) -> None:
        """Make dynamic config based on initialized params."""
        num_channels: int = 0
        if "S1" in self.satellite:
            self.s1_bands = cast(list, self.s1_bands)
            num_channels += len(self.s1_bands)
        if "S2" in self.satellite:
            self.s2_bands = cast(list, self.s2_bands)
            num_channels += len(self.s2_bands)
            if self.remove_s2_bands is not None:
                self.remove_s2_bands = cast(list, self.remove_s2_bands)
                if any(item not in self.s2_bands for item in self.remove_s2_bands):
                    logger.error(
                        "Some S2 band you want to remove are not valid. "
                        "Please check that all of them are valid or leave the list empty "
                        "if you do not want to remove any bands."
                    )
                else:
                    num_channels -= len(self.remove_s2_bands)

        self.total_num_channels = num_channels<|MERGE_RESOLUTION|>--- conflicted
+++ resolved
@@ -73,11 +73,7 @@
 
     satellite: list[Literal["S1", "S2"]] = ["S2"]
 
-<<<<<<< HEAD
     year: int = 2021
-
-=======
->>>>>>> 3336337b
     benchmark: bool = False
 
     pretrain_classes: dict[str, list[int]]
