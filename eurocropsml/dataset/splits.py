"""Generating region based EuroCrops dataset splits."""

import json
import logging
import shutil
from pathlib import Path
from typing import Literal, cast

from sklearn.model_selection import train_test_split

from eurocropsml.dataset.config import EuroCropsSplit
from eurocropsml.dataset.download import _download_file, _get_zenodo_record
from eurocropsml.dataset.utils import (
    _create_final_dict,
    _create_finetune_set,
    _downsample_class,
    _filter_regions,
    _order_classes,
    _save_counts_to_csv,
    _save_to_dict,
    _save_to_json,
    _split_dataset,
    read_files,
)
from eurocropsml.utils import _unzip_file

logger = logging.getLogger(__name__)


def get_split_dir(split_dir: Path, split_name: str) -> Path:
    """Get directory where splits are saved.

    Args:
        split_dir: Path for the splits root directory.
        split_name: Subdirectory name for named split.

    Returns:
        The full path, consisting of root directory and subdirectory.
    """
    return split_dir.joinpath("split", split_name)


def create_splits(
    split_config: EuroCropsSplit,
    split_dir: Path,
    download_url: str | None = None,
) -> None:
    """Create EuroCrops dataset splits.

    Args:
        split_config: Configuration used for splitting dataset.
        split_dir: Data directory where split folder is saved.
        download_url: Zenodo download URL. Used for downloading benchmark split.

    Raises:
        ValueError: If download_url not provided and benchmark set to True.
    """
    if download_url is None and split_config.benchmark is True:
        raise ValueError(
            "A Zenodo download URL is needed if benchmark is set to True."
            "Either provide the URL or set benchmark to False."
        )
    split_dir = get_split_dir(split_dir, split_config.base_name)
    splits = split_config.pretrain_classes
    meadow_class = split_config.meadow_class
    for split in splits:
        _build_dataset_split(
            data_dir=split_config.data_dir,
            split=split,  # type: ignore[arg-type]
            satellite=split_config.satellite,
            year=str(split_config.year),
            split_dir=split_dir,
            zenodo_base_url=download_url,
            pretrain_classes=set(split_config.pretrain_classes[split]),
            finetune_classes=(
                finetune_classes
                if (finetune_classes := split_config.finetune_classes.get(split)) is None
                else set(finetune_classes)
            ),
            pretrain_regions=set(split_config.pretrain_regions),
            finetune_regions=set(split_config.finetune_regions),
            num_samples=split_config.num_samples,
            meadow_class=meadow_class,
            force_rebuild=False,
            seed=split_config.random_seed,
            benchmark=split_config.benchmark,
        )


def _build_dataset_split(
    data_dir: Path,
    split_dir: Path,
    split: Literal["class", "regionclass", "region"],
    satellite: list[Literal["S1", "S2"]],
    year: str,
    num_samples: dict[str, str | int | list[int | str]],
    seed: int,
    pretrain_classes: set,
    finetune_classes: set | None = None,
    pretrain_regions: set | None = None,
    finetune_regions: set | None = None,
    meadow_class: int | None = None,
    force_rebuild: bool = False,
    benchmark: bool = False,
    zenodo_base_url: str | None = None,
) -> None:
    """Build data split for EuroCrops data.

    Args:
        data_dir: Directory where labels and data are stored.
        split_dir: Directory where split file is going to be saved to.
        split: Kind of data split to apply.
        satellite: Whether to build the splits using Sentinel-1 or Sentinel-2 or both.
        year: Year for which data are to be processed.
        num_samples: Number of samples to sample for finetuning.
        seed: Randoms seed,
        pretrain_classes: Classes of the requested dataset split for
            hyperparameter tuning and pretraining.
        finetune_classes: Classes of the requested dataset split for finetuning.
        pretrain_regions: Regions of the requested dataset split for
            hyperparameter tuning and pretraining.
        finetune_regions: Regions of the requested dataset split for finetuning.
            None if EuroCrops should only be used for pretraining.
        meadow_class: Meadow class identifier. If specified, for the pre-training split,
            the meadow class will be downsampled to the median frequency of all other classes
            If None, no downsampling is taking place.
        force_rebuild: Whether to rebuild split if split file already exists.
        benchmark: Flag in order to build the same split as used in the EuroCropsML dataset
            (https://arxiv.org/abs/2407.17458). The split was created when only Sentinel-2 data
            was available. If `benchmark` is set to True, the split will be loaded from Zenodo
            version 9. If 'S1' in `satellite` and the `EuroCropsSplit.base_name` matches one of the
            Zenodo splits, then for pre-training the remaining Sentinel-1 parcels (which are
            not in the S2 data) are distributed between train and validation. For fine-tuning,
            there are only 149 parcels in S1 which are not in S2. We therefore ignore them
            completely, s.t. the fine-tuning split remains exactly the same. If the `benchmark` is
            set to False, a new deterministic train-val(-test) split is created based on all
            parcels present in the data.
            If `split`!="region", `benchmark` is set to False.
        zenodo_base_url: Base url for downloading benchmark region-split from Zenodo.

    Raises:
        FileNotFoundError: If `data_dir` is not a directory.
        ValueError: If `pretrain_regions` is not specified but we want to split by regions.
    """

    if not data_dir.is_dir():
        raise FileNotFoundError(str(data_dir) + " is not a directory.")

    if not force_rebuild:
        split_files = [
            split_dir.joinpath("pretrain", f"{split}_split.json"),
            split_dir.joinpath("meta", f"{split}_split.json"),
        ]
        for num in num_samples["train"]:  # type: ignore[union-attr]
            split_files.append(split_dir.joinpath("finetune", f"{split}_split_{num}.json"))

        if all(file.is_file() for file in split_files):
            logger.info(
                "Files already exist and force_rebuild=False. "
                f"Skipping recreation of {split}-split.",
            )
            return
    logger.info(f"Creating {split}-split...")
    if split != "region" and benchmark is True:
        benchmark = False
        logger.info(
            "Basing the split only on Sentinel-2 for creating the benchmark dataset "
            "is only possible for split='region'. Setting benchmark to False."
        )
    if split == "class":
        split_dataset_by_class(
            data_dir,
            split_dir,
            satellite,
            year=year,
            num_samples=num_samples,
            pretrain_classes=pretrain_classes,
            finetune_classes=finetune_classes,
            meadow_class=meadow_class,
            seed=seed,
        )
    else:
        if pretrain_regions is None:
            raise ValueError("Please specify the relevant pretrain regions to sample from.")
        split_dataset_by_region(
            data_dir,
            split_dir,
            split,
            satellite,
            year=year,
            num_samples=num_samples,
            pretrain_classes=pretrain_classes,
            finetune_classes=finetune_classes,
            pretrain_regions=pretrain_regions,
            finetune_regions=finetune_regions,
            meadow_class=meadow_class,
            seed=seed,
            benchmark=benchmark,
            zenodo_base_url=cast(str, zenodo_base_url),
        )


def split_dataset_by_class(
    data_dir: Path,
    split_dir: Path,
    satellite: list[Literal["S1", "S2"]],
    year: str,
    num_samples: dict[str, str | int | list[int | str]],
    seed: int,
    pretrain_classes: set[int],
    finetune_classes: set[int] | None = None,
    meadow_class: int | None = None,
    test_size: float = 0.2,
) -> None:
    """Split dataset by classes.

    Args:
        data_dir: Path that contains `.npy` files where labels and data are stored.
        split_dir: Directory where splits are going to be saved to.
        satellite: Whether to build the splits using Sentinel-1 or Sentinel-2 or both.
        year: Year for which data are to be processed.
        num_samples: Number of samples to sample for finetuning.
        seed: Random seed for data split.
        pretrain_classes: List with classes used for filtering the data.
        finetune_classes: List with classes used for filtering the data.
        meadow_class: Meadow class identifier. If specified, for the pre-training split,
            the meadow class will be downsampled to the median frequency of all other classes
            If None, no downsampling is taking place.
        test_size: Amount of data used for validation (test set).
            Defaults to 0.2.

    Raises:
        Exception: If there are similar samples within pretrain and finetune data-split.

    """

    # split into pretrain and finetune dataset
    pretrain_dataset, finetune_dataset = _split_dataset(
        data_dir=data_dir,
        satellite=satellite,
        year=year,
        pretrain_classes=pretrain_classes,
        finetune_classes=finetune_classes,
    )

    if meadow_class is not None:
        pretrain_list: list[str] = _downsample_class(
            pretrain_dataset, seed=seed, class_key=meadow_class
        )
    else:
        pretrain_list = [file for files in pretrain_dataset.values() for file in files]

    # save finetuning split
    if finetune_dataset is not None:
        _create_finetune_set(
            finetune_dataset,
            split_dir.joinpath("finetune"),
            "class",
            pretrain_list,
            num_samples,
            test_size,
            seed,
        )

    # sorting list to make train_test_split deterministic
    pretrain_list.sort()
    # save pretraining split
    train, val = train_test_split(pretrain_list, test_size=test_size, random_state=seed)

    pretrain_dict = _save_to_dict(train, val)

    _save_to_json(split_dir.joinpath("pretrain", "class_split.json"), pretrain_dict)

    metatrain_dict = _order_classes(train)
    metaval_dict = _order_classes(val)

    meta_dict: dict = {"train": metatrain_dict, "val": metaval_dict}

    _save_to_json(split_dir.joinpath("meta", "class_split.json"), meta_dict)

    _save_counts_to_csv(pretrain_list, split_dir.joinpath("counts", "pretrain"), "class")


def split_dataset_by_region(
    data_dir: Path,
    split_dir: Path,
    split: Literal["region", "regionclass"],
    satellite: list[Literal["S1", "S2"]],
    year: str,
    num_samples: dict[str, str | int | list[int | str]],
    seed: int,
    benchmark: bool,
    zenodo_base_url: str,
    pretrain_classes: set[int],
    pretrain_regions: set[str],
    finetune_classes: set[int] | None = None,
    finetune_regions: set[str] | None = None,
    meadow_class: int | None = None,
    test_size: float = 0.2,
) -> None:
    """Split dataset by regions or regions and classes.

    Args:
        data_dir: Path that contains `.npy` files where labels and data are stored.
        split_dir: Directory where splits are going to be saved to.
        split: Kind of data split to apply.
        satellite: Whether to build the splits using Sentinel-1 or Sentinel-2 or both.
        year: Year for which data are to be processed.
        num_samples: Number of samples to sample for finetuning.
        seed: Random seed for data split.
        benchmark: Flag in order to build the same split as used in the EuroCropsML dataset
            (https://arxiv.org/abs/2407.17458). The split was created when only Sentinel-2 data
            was available. If `benchmark` is set to True, the split will be loaded from Zenodo
            version 9. If 'S1' in `satellite` and the `EuroCropsSplit.base_name` matches one of the
            Zenodo splits, then for pre-training the remaining Sentinel-1 parcels (which are
            not in the S2 data) are distributed between train and validation. For fine-tuning,
            there are only 149 parcels in S1 which are not in S2. We therefore ignore them
            completely, s.t. the fine-tuning split remains exactly the same. If the `benchmark` is
            set to False, a new deterministic train-val(-test) split is created based on all
            parcels present in the data.
            If `split`!="region", `benchmark` is set to False.
        zenodo_base_url: Base url for downloading benchmark region-split from Zenodo (version 9).
        pretrain_classes: Classes of the requested dataset split for
            hyperparameter tuning and pretraining.
        finetune_classes: Classes of the requested dataset split for finetuning.
        pretrain_regions: Regions of the requested dataset split for
            hyperparameter tuning and pretraining.
        finetune_regions: Regions of the requested dataset split for finetuning.
            None if EuroCrops should only be used for pretraining.
        meadow_class: Meadow class identifier. If specified, for the pre-training split,
            the meadow class will be downsampled to the median frequency of all other classes
            If None, no downsampling is taking place.
        test_size: Amount of data used for validation (test set).
            Defaults to 0.2.

    Raises:
        Exception: If there are similar samples within pretrain and finetune data-split.
    """

    regions = (
        pretrain_regions | finetune_regions if finetune_regions is not None else pretrain_regions
    )

    classes = (
        pretrain_classes | finetune_classes
        if finetune_classes is not None and split == "region"
        else pretrain_classes
    )

<<<<<<< HEAD
    # split into pretrain and finetune dataset
    pretrain_dataset, finetune_dataset = _split_dataset(
        data_dir=data_dir,
        satellite=satellite if benchmark is False else ["S2"],
        year=year,
        pretrain_classes=classes,
        finetune_classes=finetune_classes if split == "regionclass" else None,
        regions=set(regions),
    )

    if split == "region":
        finetune_dataset = pretrain_dataset.copy()

    filtered_s1: list[str] = []
    if benchmark is True and "S1" in satellite:
        s1_files: set = read_files(data_dir.joinpath("S1"))
        # get the files that are not present in S2 (only for pretraining)
        # filter by regions
        filtered_s1 = [
            file
            for file in s1_files
            if file not in pretrain_dataset.values() and file.startswith(tuple(pretrain_regions))
        ]

    pretrain_dataset = _filter_regions(pretrain_dataset, pretrain_regions)
=======
    create_pretrain: bool = True
    if benchmark is True:
        create_pretrain = _get_benchmark_dataset(
            data_dir,
            split_dir.parent.parent,
            split_dir,
            zenodo_base_url,
            satellite,
            pretrain_regions,
            test_size=test_size,
            seed=seed,
        )
>>>>>>> 3336337b

        if create_pretrain is True:
            # only fine-tuning split was copied for benchmarking
            # create new pre-training split
            finetune_classes = None
            finetune_regions = None

    if create_pretrain is True:

        # split into pretrain and finetune dataset
        pretrain_dataset, finetune_dataset = _split_dataset(
            data_dir=data_dir,
            satellite=satellite,
            pretrain_classes=classes,
            finetune_classes=finetune_classes if split == "regionclass" else None,
            regions=set(regions),
        )

        if split == "region":
            finetune_dataset = pretrain_dataset.copy()

        pretrain_dataset = _filter_regions(pretrain_dataset, pretrain_regions)

        if meadow_class is not None and meadow_class in pretrain_classes:
            pretrain_list: list[str] = _downsample_class(
                pretrain_dataset, seed=seed, class_key=meadow_class
            )
        else:
            pretrain_list = [file for files in pretrain_dataset.values() for file in files]

        if (
            finetune_dataset is not None and finetune_regions is not None
        ):  # otherwise EuroCrops is solely used for pretraining
            finetune_dataset = _filter_regions(finetune_dataset, finetune_regions)

            _create_finetune_set(
                finetune_dataset,
                split_dir.joinpath("finetune"),
                split,
                pretrain_list,
                num_samples,
                test_size,
                seed,
            )

        # sorting list to make train_test_split deterministic
        pretrain_list.sort()
        # save pretraining split
        train, val = train_test_split(pretrain_list, test_size=test_size, random_state=seed)

        pretrain_dict = _save_to_dict(train, val)

        _save_to_json(split_dir.joinpath("pretrain", f"{split}_split.json"), pretrain_dict)

        _save_counts_to_csv(pretrain_list, split_dir.joinpath("counts", "pretrain"), split)

        meta_dict: dict = {
            "train": _create_final_dict(train, pretrain_regions),
            "val": _create_final_dict(val, pretrain_regions),
        }

        _save_to_json(split_dir.joinpath("meta", f"{split}_split.json"), meta_dict)


def _get_benchmark_dataset(
    data_dir: Path,
    parent_split_dir: Path,
    split_dir: Path,
    zenodo_base_url: str,
    satellite: list[Literal["S1", "S2"]],
    pretrain_regions: set[str],
    split: Literal["region"] = "region",
    test_size: float = 0.2,
    seed: int = 42,
) -> bool:
    logger.info("Benchmark set to True. Downloading benchmark split from Zenodo version 9...")
    selected_version = cast(dict, _get_zenodo_record(zenodo_base_url, version_number=8))
    for file_entry in selected_version["files"]:
        if file_entry["key"] == "split.zip":
            file_url: str = file_entry["links"]["self"]
            local_path: Path = parent_split_dir.joinpath("split.zip")
            _download_file("split.zip", file_url, local_path, file_entry.get("checksum", ""))
            logger.info(f"Unzipping {local_path}...")
            _unzip_file(local_path, parent_split_dir)
            break

    # if split equals one of the splits from Zenodo, we simply add S1 data (if requested) to
    # the existing pre-training split from Zenodo
    if split_dir.name in ["latvia_vs_estonia", "latvia_portugal_vs_estonia"]:
        if "S1" in satellite:
            filtered_s1: list[str] = []
            s1_files: set = read_files(data_dir.joinpath("S1"))
            with open(split_dir.joinpath("pretrain", "region_split.json"), "r") as file:
                pretrain_dataset = json.load(file)
            train = pretrain_dataset["train"]
            val = pretrain_dataset["val"]
            # get the files that are not present in S2 (only for pretraining)
            # filter by regions
            filtered_s1 = [
                file
                for file in s1_files
                if file not in pretrain_dataset.values()
                and file.startswith(tuple(pretrain_regions))
            ]
            if not filtered_s1:
                logger.info(
                    f"Split {split_dir.name} was downloaded from Zenodo and no additional "
                    "Sentinel-1 pre-training data found. Pre-training and fine-tuning split are "
                    "copied from Zenodo for benchmarking."
                )
            else:
                logger.info(
                    f"Split {split_dir.name} was downloaded from Zenodo. Additional "
                    "Sentinel-1 pre-training data will be added. Fine-tuning split is copied from "
                    "Zenodo for benchmarking."
                )
                # sorting list to make train_test_split deterministic
                filtered_s1.sort()
                s1_train, s1_val = train_test_split(
                    filtered_s1, test_size=test_size, random_state=seed
                )
                train.extend(s1_train)
                val.extend(s1_val)
                # sort train and validation list s.t. S1 data is not just appended at the end
                train.sort()
                val.sort()

                pretrain_dict = _save_to_dict(train, val)

                pretrain_list = list(pretrain_dict.values())

                _save_to_json(split_dir.joinpath("pretrain", f"{split}_split.json"), pretrain_dict)

                _save_counts_to_csv(pretrain_list, split_dir.joinpath("counts", "pretrain"), split)

                meta_dict: dict = {
                    "train": _create_final_dict(train, pretrain_regions),
                    "val": _create_final_dict(val, pretrain_regions),
                }

                _save_to_json(split_dir.joinpath("meta", f"{split}_split.json"), meta_dict)

        else:
            logger.info(
                f"Split {split_dir.name} was downloaded from Zenodo. Nothing else to be done."
            )
        return False

    # if split is different, meaning the pre-training data is different, we only copy the
    # fine-tuning split for benchmarking and create a new pre-training split
    else:
        logger.info(
            f"Split {split_dir.name} does not exist, yet. A new pre-training split is "
            "created. The fine-tuning split is copied from Zenodo for benchmarking."
        )
        finetune_dir: Path = parent_split_dir.joinpath("split", "latvia_vs_estonia", "finetune")
        shutil.copytree(finetune_dir, split_dir.joinpath("finetune"))

        return True<|MERGE_RESOLUTION|>--- conflicted
+++ resolved
@@ -346,34 +346,7 @@
         if finetune_classes is not None and split == "region"
         else pretrain_classes
     )
-
-<<<<<<< HEAD
-    # split into pretrain and finetune dataset
-    pretrain_dataset, finetune_dataset = _split_dataset(
-        data_dir=data_dir,
-        satellite=satellite if benchmark is False else ["S2"],
-        year=year,
-        pretrain_classes=classes,
-        finetune_classes=finetune_classes if split == "regionclass" else None,
-        regions=set(regions),
-    )
-
-    if split == "region":
-        finetune_dataset = pretrain_dataset.copy()
-
-    filtered_s1: list[str] = []
-    if benchmark is True and "S1" in satellite:
-        s1_files: set = read_files(data_dir.joinpath("S1"))
-        # get the files that are not present in S2 (only for pretraining)
-        # filter by regions
-        filtered_s1 = [
-            file
-            for file in s1_files
-            if file not in pretrain_dataset.values() and file.startswith(tuple(pretrain_regions))
-        ]
-
-    pretrain_dataset = _filter_regions(pretrain_dataset, pretrain_regions)
-=======
+    
     create_pretrain: bool = True
     if benchmark is True:
         create_pretrain = _get_benchmark_dataset(
@@ -386,8 +359,7 @@
             test_size=test_size,
             seed=seed,
         )
->>>>>>> 3336337b
-
+        
         if create_pretrain is True:
             # only fine-tuning split was copied for benchmarking
             # create new pre-training split
