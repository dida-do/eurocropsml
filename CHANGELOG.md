--- conflicted
+++ resolved
@@ -16,11 +16,8 @@
 - Adjusting split generation _(see #45)_
 - Fixing padding mask _(see #50)_
 - Fasten up padding to 366 days _(see #54)_
-<<<<<<< HEAD
+- Radiometric calibration of Sentinel-1 _(see #47)_
 - Downloading Sentinel-1 data and make it usable together with Sentinel-2 _(see #43)_
-=======
-- Radiometric calibration of Sentinel-1 _(see #47)_
->>>>>>> 6f734a54
 
 ## 0.3.1 (2024-07-29)
 - Remove country_code variable in collector downloader _(see #33)_
