# Changelog

Version numbers follow the [semantic version](https://semver.org/) (`<major>.<minor>.<patch>`) format.

Changes for the upcoming release can be found (and will be added on merging feature branches) in the next section.

Changes from previous releases are listed below.

## Upcoming Release
<<<<<<< HEAD
- Replace EOLab Finder with EOLab Data Explorer _(see #9)_
=======
- Adjust `shape_dir` for Spain and `shapefile_dir_clean` in general _(see #16)_
>>>>>>> 313ac7f1
- Add `eodata_dir` argument to make Sentinel-2 directory customizable (default is `eodata`) _(see #7)_
- Add splits to split config: 20, 100, 200, 500, "all" _(see #6)_
- Remove `acquisition.analysis module` (redundant) _(see #5)_
- Make documentation building compatible with version `2024.05.06` of `furo` theme for `sphinx` _(see #3 and #4)_
- Remove `sphinx-gitref` dependency for documentation building _(see #3 and #4)_
- Auto generate CLI reference documentation during builds instead of checking it into the repository (_see #3 and #4)_
- Update CI workflow for documentation building to report errors instead of warning _(see #3 and #4)_

## 0.2.0 (2024-06-10)

- Relax the torch version requirement to `torch>=2.0` instead of `torch==2.2.0` _(see #1 and #2)_

## 0.1.0 (2024-04-26)

- Initial release<|MERGE_RESOLUTION|>--- conflicted
+++ resolved
@@ -7,11 +7,8 @@
 Changes from previous releases are listed below.
 
 ## Upcoming Release
-<<<<<<< HEAD
 - Replace EOLab Finder with EOLab Data Explorer _(see #9)_
-=======
 - Adjust `shape_dir` for Spain and `shapefile_dir_clean` in general _(see #16)_
->>>>>>> 313ac7f1
 - Add `eodata_dir` argument to make Sentinel-2 directory customizable (default is `eodata`) _(see #7)_
 - Add splits to split config: 20, 100, 200, 500, "all" _(see #6)_
 - Remove `acquisition.analysis module` (redundant) _(see #5)_
