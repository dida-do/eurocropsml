# Changelog

Version numbers follow the [semantic version](https://semver.org/) (`<major>.<minor>.<patch>`) format.

Changes for the upcoming release can be found (and will be added on merging feature branches) in the next section.

Changes from previous releases are listed below.

## Upcoming Release
- Include hidden coverage report files in CI as Github action artifacts _(see #40)_
- Exit script if automatic acquisition of NUTS files wasn't successful _(see #37)_
- Add collection of Sentinel-1 data (no clipping yet) _(see #35)_
- Add preprocessing of Sentinel-1 _(see #31)_
- Renaming and moving of Sentinel-2 bands _(see #42)_
- Adjusting split generation _(see #45)_
- Fixing padding mask _(see #50)_
- Fasten up padding to 366 days _(see #54)_
<<<<<<< HEAD
- Add parts of Sentinel-1 acquisition (without clipping) and processing (dataset module) _(see #38, #47, #43, #64)
- Process clipping of Sentinel tiles on monthly basis _(see #29)_
- Adjust retrieval of rasterio crs _(see #73)_
- Squeezing array for single sensor _(see #74)_
=======
- Add parts of Sentinel-1 acquisition (without clipping) _(see #38, #47, #43, #64)_
- Make padding compatible with old S2 data _(see #56)_
- Enhancing download process _(see #58)_
- Load S2 split from Zenodo for benchmark _(see #59)_
>>>>>>> 3336337b

## 0.3.1 (2024-07-29)
- Remove country_code variable in collector downloader _(see #33)_

## 0.3.0 (2024-07-29)
- Ensure that parcel_id column is integer _(see #30)_
- Improve EuroCrops filename definition _(see #27)_
- Ensure that parcel_id_name column is string _(see #25)_
- Remove crs argument from Pyogrio GeoDataFrame when saving to file _(see #24)_
- Fix country code for region module _(see #22)_
- Implement automatic downloading for Eurostat GISCO NUTS files _(see #15)_
- Update Eurostat GISCO NUTS files URL _(see #15)_
- Replace EOLab Finder with EOLab Data Explorer _(see #9)_
- Adjust `shape_dir` for Spain and `shapefile_dir_clean` in general _(see #16)_
- Add `eodata_dir` argument to make Sentinel-2 directory customizable (default is `eodata`) _(see #7)_
- Add splits to split config: 20, 100, 200, 500, "all" _(see #6)_
- Remove `acquisition.analysis module` (redundant) _(see #5)_
- Make documentation building compatible with version `2024.05.06` of `furo` theme for `sphinx` _(see #3 and #4)_
- Remove `sphinx-gitref` dependency for documentation building _(see #3 and #4)_
- Auto generate CLI reference documentation during builds instead of checking it into the repository (_see #3 and #4)_
- Update CI workflow for documentation building to report errors instead of warning _(see #3 and #4)_

## 0.2.0 (2024-06-10)

- Relax the torch version requirement to `torch>=2.0` instead of `torch==2.2.0` _(see #1 and #2)_

## 0.1.0 (2024-04-26)

- Initial release<|MERGE_RESOLUTION|>--- conflicted
+++ resolved
@@ -15,17 +15,13 @@
 - Adjusting split generation _(see #45)_
 - Fixing padding mask _(see #50)_
 - Fasten up padding to 366 days _(see #54)_
-<<<<<<< HEAD
 - Add parts of Sentinel-1 acquisition (without clipping) and processing (dataset module) _(see #38, #47, #43, #64)
 - Process clipping of Sentinel tiles on monthly basis _(see #29)_
 - Adjust retrieval of rasterio crs _(see #73)_
 - Squeezing array for single sensor _(see #74)_
-=======
-- Add parts of Sentinel-1 acquisition (without clipping) _(see #38, #47, #43, #64)_
 - Make padding compatible with old S2 data _(see #56)_
 - Enhancing download process _(see #58)_
 - Load S2 split from Zenodo for benchmark _(see #59)_
->>>>>>> 3336337b
 
 ## 0.3.1 (2024-07-29)
 - Remove country_code variable in collector downloader _(see #33)_
