# Changelog

Version numbers follow the [semantic version](https://semver.org/) (`<major>.<minor>.<patch>`) format.

Changes for the upcoming release can be found (and will be added on merging feature branches) in the next section.

Changes from previous releases are listed below.

## Upcoming Release
- Include hidden coverage report files in CI as Github action artifacts _(see #40)_
- Exit script if automatic acquisition of NUTS files wasn't successful _(see #37)_
- Add acquisition of Sentinel-1 data _(see #35)_
- Add documentation of acquiring and processing Sentinel-1 data _(see #38)_
- Add preprocessing of Sentinel-1 _(see #31)_
- Renaming and moving of Sentinel-2 bands _(see #42)_
- Adjusting split generation _(see #45)_
<<<<<<< HEAD
- Radiometric calibration of Sentinel-1 _(see #47)_
=======
- Fixing padding mask _(see #50)_
- Fasten up padding to 366 days _(see #54)_
>>>>>>> 99617b8b

## 0.3.1 (2024-07-29)
- Remove country_code variable in collector downloader _(see #33)_

## 0.3.0 (2024-07-29)
- Ensure that parcel_id column is integer _(see #30)_
- Improve EuroCrops filename definition _(see #27)_
- Ensure that parcel_id_name column is string _(see #25)_
- Remove crs argument from Pyogrio GeoDataFrame when saving to file _(see #24)_
- Fix country code for region module _(see #22)_
- Implement automatic downloading for Eurostat GISCO NUTS files _(see #15)_
- Update Eurostat GISCO NUTS files URL _(see #15)_
- Replace EOLab Finder with EOLab Data Explorer _(see #9)_
- Adjust `shape_dir` for Spain and `shapefile_dir_clean` in general _(see #16)_
- Add `eodata_dir` argument to make Sentinel-2 directory customizable (default is `eodata`) _(see #7)_
- Add splits to split config: 20, 100, 200, 500, "all" _(see #6)_
- Remove `acquisition.analysis module` (redundant) _(see #5)_
- Make documentation building compatible with version `2024.05.06` of `furo` theme for `sphinx` _(see #3 and #4)_
- Remove `sphinx-gitref` dependency for documentation building _(see #3 and #4)_
- Auto generate CLI reference documentation during builds instead of checking it into the repository (_see #3 and #4)_
- Update CI workflow for documentation building to report errors instead of warning _(see #3 and #4)_

## 0.2.0 (2024-06-10)

- Relax the torch version requirement to `torch>=2.0` instead of `torch==2.2.0` _(see #1 and #2)_

## 0.1.0 (2024-04-26)

- Initial release<|MERGE_RESOLUTION|>--- conflicted
+++ resolved
@@ -14,12 +14,9 @@
 - Add preprocessing of Sentinel-1 _(see #31)_
 - Renaming and moving of Sentinel-2 bands _(see #42)_
 - Adjusting split generation _(see #45)_
-<<<<<<< HEAD
-- Radiometric calibration of Sentinel-1 _(see #47)_
-=======
 - Fixing padding mask _(see #50)_
 - Fasten up padding to 366 days _(see #54)_
->>>>>>> 99617b8b
+- Radiometric calibration of Sentinel-1 _(see #47)_
 
 ## 0.3.1 (2024-07-29)
 - Remove country_code variable in collector downloader _(see #33)_
