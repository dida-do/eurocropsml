--- conflicted
+++ resolved
@@ -7,12 +7,8 @@
 Changes from previous releases are listed below.
 
 ## Upcoming Release
-<<<<<<< HEAD
 
 - Add acquisition of Sentinel-1 data _(see #35)_
-=======
-_No changes yet._
->>>>>>> 668603a5
 
 ## 0.3.1 (2024-07-29)
 
