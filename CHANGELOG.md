--- conflicted
+++ resolved
@@ -7,13 +7,10 @@
 Changes from previous releases are listed below.
 
 ## Upcoming Release
-<<<<<<< HEAD
 - Fix country code for region module _(see #22)_
 - Implement automatic downloading for Eurostat GISCO NUTS files _(see #15)_
 - Update Eurostat GISCO NUTS files URL _(see #15)_
-=======
 - Replace EOLab Finder with EOLab Data Explorer _(see #9)_
->>>>>>> 87714808
 - Adjust `shape_dir` for Spain and `shapefile_dir_clean` in general _(see #16)_
 - Add `eodata_dir` argument to make Sentinel-2 directory customizable (default is `eodata`) _(see #7)_
 - Add splits to split config: 20, 100, 200, 500, "all" _(see #6)_
