# Changelog

Version numbers follow the [semantic version](https://semver.org/) (`<major>.<minor>.<patch>`) format.

Changes for the upcoming release can be found (and will be added on merging feature branches) in the next section.

Changes from previous releases are listed below.

## Upcoming Release
- Include hidden coverage report files in CI as Github action artifacts _(see #40)_
- Exit script if automatic acquisition of NUTS files wasn't successful _(see #37)_
- Add acquisition of Sentinel-1 data _(see #35)_
- Add documentation of acquiring and processing Sentinel-1 data _(see #38)_
- Add preprocessing of Sentinel-1 _(see #31)_
- Renaming and moving of Sentinel-2 bands _(see #42)_
<<<<<<< HEAD
- Process clipping of Sentinel tiles on monthly basis _(see #29)_
- Adjust the shapefile CRS transformation for Sentinel-1 _(see #49)_
=======
- Adjusting split generation _(see #45)_
- Fixing padding mask _(see #50)_
>>>>>>> fa53d063

## 0.3.1 (2024-07-29)
- Remove country_code variable in collector downloader _(see #33)_

## 0.3.0 (2024-07-29)
- Ensure that parcel_id column is integer _(see #30)_
- Improve EuroCrops filename definition _(see #27)_
- Ensure that parcel_id_name column is string _(see #25)_
- Remove crs argument from Pyogrio GeoDataFrame when saving to file _(see #24)_
- Fix country code for region module _(see #22)_
- Implement automatic downloading for Eurostat GISCO NUTS files _(see #15)_
- Update Eurostat GISCO NUTS files URL _(see #15)_
- Replace EOLab Finder with EOLab Data Explorer _(see #9)_
- Adjust `shape_dir` for Spain and `shapefile_dir_clean` in general _(see #16)_
- Add `eodata_dir` argument to make Sentinel-2 directory customizable (default is `eodata`) _(see #7)_
- Add splits to split config: 20, 100, 200, 500, "all" _(see #6)_
- Remove `acquisition.analysis module` (redundant) _(see #5)_
- Make documentation building compatible with version `2024.05.06` of `furo` theme for `sphinx` _(see #3 and #4)_
- Remove `sphinx-gitref` dependency for documentation building _(see #3 and #4)_
- Auto generate CLI reference documentation during builds instead of checking it into the repository (_see #3 and #4)_
- Update CI workflow for documentation building to report errors instead of warning _(see #3 and #4)_

## 0.2.0 (2024-06-10)

- Relax the torch version requirement to `torch>=2.0` instead of `torch==2.2.0` _(see #1 and #2)_

## 0.1.0 (2024-04-26)

- Initial release<|MERGE_RESOLUTION|>--- conflicted
+++ resolved
@@ -13,13 +13,10 @@
 - Add documentation of acquiring and processing Sentinel-1 data _(see #38)_
 - Add preprocessing of Sentinel-1 _(see #31)_
 - Renaming and moving of Sentinel-2 bands _(see #42)_
-<<<<<<< HEAD
 - Process clipping of Sentinel tiles on monthly basis _(see #29)_
 - Adjust the shapefile CRS transformation for Sentinel-1 _(see #49)_
-=======
 - Adjusting split generation _(see #45)_
 - Fixing padding mask _(see #50)_
->>>>>>> fa53d063
 
 ## 0.3.1 (2024-07-29)
 - Remove country_code variable in collector downloader _(see #33)_
